# Hammock changelog
## Version 1.1.3
<<<<<<< HEAD
### date
- There is no longer need to set the `HHLIB` environmental variable manually.
=======
### 2017-12-11
- Corrected a bug in fasta loading
>>>>>>> a2f71d4f

## Version 1.1.2
### 2017-11-29
- multi-line fasta files are now accepted as input
- new parameter: `--temp` to change the temporal files directory location from command line
- project now fully tracked on GitHub
- markdown documentation

## Version 1.1.1
### 2017-10-02
- parameter `-h, --min_match_states` has been renamed to `-h, --min_conserved_positions`, which better describes a slight change in its meaning. `--min_conserved_positions` defines the minimal number of each cluster's MSA positions that satisfy both `-k, --min_ic` and `-y, --max_gap_proportion`. The thing is, since version 1.1.0, HMM match states are defined as ALL the MSA positions between the leftmost and the rightmost conserved position (if inner gaps are not allowed). So in theory, with 2 conserved positions, there can be more than 2 match states. Since version 1.1.1, parameter `-h, --min_conserved_positions` defines the minimum nuber of conserved positions, not match states.
- New parameter `-as --additional_sequences` is available in "cluster" mode. It accepts a path to a fasta file containing sequences that will be added to the sequence pool during clustering. This is useful e.g. when additional rounds of cluster extension are required after a Hammock run has finished. In such a case, -as can be used to include `final_remaining_sequences.fa` file in a convenient way.  
- `-n, --assign_thresholds` and `-r, --merge_thresholds` sequences now may contain negative values. When a negative value is found, the corresponding extension/merging step is skipped. 
- Hammock now produces less temporal files. The difference is significant for very large datasets.
- In "cluster" mode, input files containing unaligned clusters are now allowed.
- Some low priority bugs fixed

## Version 1.1.0
### 2017-06-22
- New initial clustering algorithm (clinkage) for small datasets (up to 10 000 unique sequences by default) 
- New initial clustering algorithm (greedy clinkage) for large datasets (over 10 000 unique sequences by default). The original greedy clustering algorithm has been removed.
- Cluster cores now can be selected on the basis of their unique size (the `-U, --unique` switch)
- New options: `--min_correlation` `--min_cluster_size` `--min_cluster_unique_size`
- Options `-a, --part_threshold` and `-s, --size_threshold` are now considered deprecated due to confusion. Nevertheless, they will still work.
- New order option for greedy incremental clustering: `--order input`
- When `max_inner_gaps` is 0, HMM match states are defined as ALL the msa positions between the lefmost and the rightmost position satisfying `--min_ic` and `--max_gap_proportion`, even if some of the positions in between do not satisfy these two. Default score thresholds were slightly adjusted (increased) to reflect this
- When there are no database sequences left, Hammock continues to cluster by only performing cluster merging steps
- KLD is now calculated even when there are clusters only containing a single unique sequence (these are omitted form KLD calculation)
- Fixed a bug rarely causing incorrect alignments when sequences of variable lengts are present in the dataset
- From now on, we prefer questions and notes to be directed to GitHub: (<https://github.com/krejciadam/hammock/issues/>)

## Version1.0.6
### 2016-05-30
- Bugs causing problems when running in `cluster` mode fixed
- Hammock now produces (much) less temporal files when running on big datasets
- More logging and file existence controls

## Version 1.0.5
### 2016-03-18
- Fixed a bug causing problems when `-f tab` is in use
- Default values of `--max_shift` and `--min_match_states` are now guessed on the bases of average sequence length
- Updates in logging and error messages

## Version 1.0.4
### 2016-01-15
- all input/output tabular files are now tab-delimited
- `.cl` format no longer in use (`.cl` files are not saved and can't be loaded). Clusters can be loaded in `.tsv` format
- New output file saved for every run in greedy and full mode: `_clusters_sequences_original_order.tsv`
- Added controls for external tools: if they don't run properly, error messages should be more informative

## Version 1.0.3
### 2015-11-24
- Bug fixes
- KLD reporting should now work properly

## Version 1.0.2
### 2015-07-29
- Added new parameters: 
`-R, --order [size, alphabetic, random]`   The order of sequences during greedy clustering
`-S, --seed` A seed to make random processes deterministic (if `-R, --random` is in use)


## Version 1.0.1
### 2015-04-17
- Added the inline help option
- Bug fixes


## Version 1.0.0
- Initial version<|MERGE_RESOLUTION|>--- conflicted
+++ resolved
@@ -1,12 +1,11 @@
 # Hammock changelog
-## Version 1.1.3
-<<<<<<< HEAD
+## Version 1.1.4
 ### date
 - There is no longer need to set the `HHLIB` environmental variable manually.
-=======
+
+## Version 1.1.3
 ### 2017-12-11
 - Corrected a bug in fasta loading
->>>>>>> a2f71d4f
 
 ## Version 1.1.2
 ### 2017-11-29
